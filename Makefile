--- conflicted
+++ resolved
@@ -84,17 +84,6 @@
 	$(EXEC_WRAPPER) poetry run --no-ansi pip install -e .[dev]
 
 
-<<<<<<< HEAD
-# Set up git configuration
-.PHONY: git-setup
-git-setup:
-	$(EXEC_WRAPPER) git tidy --template -o .gitcommit.tpl
-	$(EXEC_WRAPPER) git config --local commit.template .gitcommit.tpl
-=======
-
->>>>>>> 686281bf
-
-
 # Sets up a conda development environment
 .PHONY: conda-create
 conda-create:
