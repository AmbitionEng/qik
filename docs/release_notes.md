--- conflicted
+++ resolved
@@ -1,82 +1,8 @@
-<<<<<<< HEAD
 ---
 hide:
   - navigation
 ---
 
-
-# Changelog
-
-## 0.1.6 (2024-08-20)
-
-### Trivial
-
-  - Includes the ability to override missing module and distributions, along with much better error handling for individual failures in the runner. [Wesley Kendall, fe5d844]
-
-## 0.1.5 (2024-08-19)
-
-### Trivial
-
-  - Better error handling and references to docs on errors. [Wesley Kendall, 089c132]
-
-## 0.1.4 (2024-08-16)
-
-### Trivial
-
-  - Added basic test suite. [Wesley Kendall, 66a9d16]
-
-## 0.1.3 (2024-08-14)
-
-### Trivial
-
-  - Update blog post and other misc fixes. [Wesley Kendall, 5a300d6]
-
-## 0.1.2 (2024-08-13)
-
-### Trivial
-
-  - Fix README link to blog post [Wesley Kendall, 0b930b5]
-
-## 0.1.1 (2024-08-12)
-
-### Trivial
-
-  - Force a re-build of the docs to remove ads. [Wesley Kendall, 0274fde]
-
-## 0.1.0 (2024-08-12)
-
-### Feature
-
-  - Qik beta release. [Wesley Kendall, d56e7ab]
-
-    The qik beta release includes the initial command runner and docs.
-    See https://qik.build for an overview of functionality.
-
-## 0.0.4 (2024-08-09)
-
-### Trivial
-
-  - Misc doc additions [Wesley Kendall, 2736c18]
-
-## 0.0.3 (2024-08-08)
-
-### Trivial
-
-  - Generate .gitattributes, fix module import watching, add verbosity levels. [Wesley Kendall, 67c7623]
-
-## 0.0.2 (2024-08-05)
-
-### Trivial
-
-  - Fix ReadTheDocs build. [Wesley Kendall, 51d835e]
-
-## 0.0.1 (2024-08-05)
-
-### Trivial
-
-  - The initial qik alpha release. [Wesley Kendall, 4d2d43b]
-=======
 # Release Notes
 
---8<-- "CHANGELOG.md:2"
->>>>>>> 686281bf
+--8<-- "CHANGELOG.md:2"