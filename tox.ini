[tox]
isolated_build = true
<<<<<<< HEAD
envlist = py{310,311,312},report
=======
envlist = py{39,310,311,312,313},report
>>>>>>> 117b0fbd

[testenv]
allowlist_externals =
    poetry
    bash
    grep
skip_install = true
passenv =
    DATABASE_URL
    PYTHONDONTWRITEBYTECODE
commands =
    poetry install -v
    poetry run pip install -e .[dev]
    pytest --cov --cov-fail-under=0 --cov-append --cov-config pyproject.toml {posargs}

[testenv:report]
allowlist_externals =
    coverage
skip_install = true
depends = py{39,310,311,312,313}
parallel_show_output = true
commands =
    coverage report --fail-under 90
    coverage erase<|MERGE_RESOLUTION|>--- conflicted
+++ resolved
@@ -1,10 +1,6 @@
 [tox]
 isolated_build = true
-<<<<<<< HEAD
 envlist = py{310,311,312},report
-=======
-envlist = py{39,310,311,312,313},report
->>>>>>> 117b0fbd
 
 [testenv]
 allowlist_externals =
