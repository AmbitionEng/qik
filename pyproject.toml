--- conflicted
+++ resolved
@@ -69,21 +69,9 @@
 pytest = "8.3.2"
 pytest-cov = "5.0.0"
 pytest-dotenv = "0.5.2"
-<<<<<<< HEAD
-tox = "4.11.3"
-ruff = "0.3.7"
-pyright = "1.1.360"
-mkdocs = "1.5.3"
-black = "24.4.0"
-mkdocs-material = "9.5.18"
-mkdocstrings-python = "1.9.2"
-footing = "*"
-setuptools = "*"
-poetry-core = "*"
 pytest-mock = "3.14.0"
 pip-tools = "7.4.1"
 moto = {extras = ["s3", "server"], version = "5.0.12"}
-=======
 tox = "4.18.0"
 ruff = "0.6.2"
 pyright = "1.1.377"
@@ -94,8 +82,6 @@
 footing = "*"
 setuptools = "*"
 poetry-core = "*"
-typing-extensions = "4.12.2"
->>>>>>> 686281bf
 
 [tool.pytest.ini_options]
 xfail_strict = true
