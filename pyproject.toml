[build-system]
requires = ["poetry_core>=1.9.0"]
build-backend = "poetry.core.masonry.api"

[tool.coverage.run]
branch = true
source = ["qik"]

[tool.coverage.report]
exclude_lines = [
    "pragma: no cover",
    "raise AssertionError",
    "raise NotImplementedError",
    "pass",
    "pytest.mark.skip",
    "@(typing\\.)?overload",
    "if TYPE_CHECKING:",
]
show_missing = true
fail_under = 100

[tool.poetry]
name = "qik"
packages = [
  { include = "qik" }
]
exclude = [
  "*/tests/"
]
<<<<<<< HEAD
version = "0.2.1"
description = "Tame your monorepo. Make CI fast again."
authors = ["Wes Kendall"]
=======
version = "0.0.0"
description = "Run cached commands in your modular monorepo."
authors = ["Ambition Engineering"]
>>>>>>> 117b0fbd
classifiers = [
  "Intended Audience :: Developers",
  "Operating System :: OS Independent",
  "Programming Language :: Python",
<<<<<<< HEAD
=======
  "Programming Language :: Python :: 3.9",
>>>>>>> 117b0fbd
  "Programming Language :: Python :: 3.10",
  "Programming Language :: Python :: 3.11",
  "Programming Language :: Python :: 3.12",
  "Programming Language :: Python :: 3.13",
  "Programming Language :: Python :: 3 :: Only",
]
license = "BSD-3-Clause"
readme = "README.md"
homepage = "https://github.com/AmbitionEng/qik"
repository = "https://github.com/AmbitionEng/qik"
documentation = "https://qik.readthedocs.io"

[tool.poetry.scripts]
qik = "qik.cli:qik_entry"
qikx = "qik.cli:qikx_entry"

[tool.poetry.dependencies]
<<<<<<< HEAD
python = ">=3.10.0,<4"
msgspec = ">=0.18.6"
xxhash = ">=3.4.1"
typing-extensions = ">=4.11.0"
rich = { version = ">=13" }
watchdog = { version = ">=4", optional = true }
grimp = { version = ">=3.4.1", optional = true }
rustworkx = { version = ">=0.15.1", optional = true }
boto3 = { version = ">=1", optional = true }
uv = { version = ">=0.4.18", optional = true }

[tool.poetry.extras]
watch = ["watchdog"]
pygraph = ["grimp", "rustworkx"]
uv = ["uv"]
dev = ["watchdog", "grimp", "rustworkx", "uv"]
s3 = ["boto3"]
=======
python = ">=3.9.0,<4"
>>>>>>> 117b0fbd

[tool.poetry.dev-dependencies]
pytest = "8.3.3"
pytest-cov = "5.0.0"
pytest-dotenv = "0.5.2"
<<<<<<< HEAD
pytest-mock = "3.14.0"
moto = {extras = ["s3", "server"], version = "5.0.12"}
tox = "4.18.0"
ruff = "0.6.2"
pyright = "1.1.377"
mkdocs = "1.6.0"
black = "24.8.0"
mkdocs-material = "9.5.33"
mkdocstrings-python = "1.10.8"
pymdown-extensions = "10.11.1"
footing = "*"
setuptools = "*"
poetry-core = "*"
=======
tox = "4.23.2"
ruff = "0.7.1"
pyright = "1.1.386"
mkdocs = "1.6.1"
black = "24.10.0"
mkdocs-material = "9.5.42"
mkdocstrings-python = "1.12.2"
footing = "*"
setuptools = "*"
poetry-core = "1.9.1"
cleo = "2.1.0"
poetry-plugin-export = "1.8.0"
typing-extensions = "4.12.2"
>>>>>>> 117b0fbd

[tool.pytest.ini_options]
xfail_strict = true
testpaths = ["qik/tests"]
norecursedirs = ".venv"
addopts = "--cov-config pyproject.toml"

[tool.ruff]
lint.select = ["E", "F", "B", "I", "G", "C4"]
lint.ignore = ["E501"]
line-length = 99
<<<<<<< HEAD
target-version = "py310"
=======
target-version = "py39"
>>>>>>> 117b0fbd

[tool.pyright]
exclude = [
    "**/node_modules",
    "**/__pycache__",
    "src/experimental",
    "src/typestubs",
    "**/migrations/**",
    "**/tests/**",
]
<<<<<<< HEAD
pythonVersion = "3.10"
=======
pythonVersion = "3.9"
>>>>>>> 117b0fbd
typeCheckingMode = "standard"<|MERGE_RESOLUTION|>--- conflicted
+++ resolved
@@ -27,23 +27,13 @@
 exclude = [
   "*/tests/"
 ]
-<<<<<<< HEAD
 version = "0.2.1"
 description = "Tame your monorepo. Make CI fast again."
 authors = ["Wes Kendall"]
-=======
-version = "0.0.0"
-description = "Run cached commands in your modular monorepo."
-authors = ["Ambition Engineering"]
->>>>>>> 117b0fbd
 classifiers = [
   "Intended Audience :: Developers",
   "Operating System :: OS Independent",
   "Programming Language :: Python",
-<<<<<<< HEAD
-=======
-  "Programming Language :: Python :: 3.9",
->>>>>>> 117b0fbd
   "Programming Language :: Python :: 3.10",
   "Programming Language :: Python :: 3.11",
   "Programming Language :: Python :: 3.12",
@@ -61,9 +51,8 @@
 qikx = "qik.cli:qikx_entry"
 
 [tool.poetry.dependencies]
-<<<<<<< HEAD
 python = ">=3.10.0,<4"
-msgspec = ">=0.18.6"
+msgspec-python313-pre = ">=0.18.6"
 xxhash = ">=3.4.1"
 typing-extensions = ">=4.11.0"
 rich = { version = ">=13" }
@@ -79,31 +68,16 @@
 uv = ["uv"]
 dev = ["watchdog", "grimp", "rustworkx", "uv"]
 s3 = ["boto3"]
-=======
-python = ">=3.9.0,<4"
->>>>>>> 117b0fbd
 
 [tool.poetry.dev-dependencies]
 pytest = "8.3.3"
 pytest-cov = "5.0.0"
 pytest-dotenv = "0.5.2"
-<<<<<<< HEAD
 pytest-mock = "3.14.0"
 moto = {extras = ["s3", "server"], version = "5.0.12"}
-tox = "4.18.0"
-ruff = "0.6.2"
-pyright = "1.1.377"
-mkdocs = "1.6.0"
-black = "24.8.0"
-mkdocs-material = "9.5.33"
-mkdocstrings-python = "1.10.8"
-pymdown-extensions = "10.11.1"
-footing = "*"
-setuptools = "*"
-poetry-core = "*"
-=======
 tox = "4.23.2"
 ruff = "0.7.1"
+pymdown-extensions = "10.11.1"
 pyright = "1.1.386"
 mkdocs = "1.6.1"
 black = "24.10.0"
@@ -115,7 +89,6 @@
 cleo = "2.1.0"
 poetry-plugin-export = "1.8.0"
 typing-extensions = "4.12.2"
->>>>>>> 117b0fbd
 
 [tool.pytest.ini_options]
 xfail_strict = true
@@ -127,11 +100,7 @@
 lint.select = ["E", "F", "B", "I", "G", "C4"]
 lint.ignore = ["E501"]
 line-length = 99
-<<<<<<< HEAD
 target-version = "py310"
-=======
-target-version = "py39"
->>>>>>> 117b0fbd
 
 [tool.pyright]
 exclude = [
@@ -142,9 +111,5 @@
     "**/migrations/**",
     "**/tests/**",
 ]
-<<<<<<< HEAD
 pythonVersion = "3.10"
-=======
-pythonVersion = "3.9"
->>>>>>> 117b0fbd
 typeCheckingMode = "standard"